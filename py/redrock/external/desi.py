'''
redrock wrapper tools for DESI
'''
from __future__ import absolute_import, division, print_function

import os, sys
import warnings
if sys.version_info[0] > 2:
    basestring = str

import numpy as np
import desispec.io
from desispec.resolution import Resolution

from ..dataobj import (Target, MultiprocessingSharedSpectrum, 
    SimpleSpectrum, MPISharedTargets)

from .. import io
from .. import zfind


def write_zbest(outfile, zbest):
    '''
    Write zbest Table to outfile

    Adds blank BRICKNAME and SUBTYPE columns if needed
    Adds zbest.meta['EXTNAME'] = 'ZBEST'
    '''
    ntargets = len(zbest)
    if 'BRICKNAME' not in zbest.colnames:
        zbest['BRICKNAME'] = np.zeros(ntargets, dtype='S8')

    if 'SUBTYPE' not in zbest.colnames:
        zbest['SUBTYPE'] = np.zeros(ntargets, dtype='S8')

    zbest.meta['EXTNAME'] = 'ZBEST'
    zbest.write(outfile, overwrite=True)


def read_spectra(spectrafiles, targetids=None, spectrum_class=SimpleSpectrum):
    '''
    Read targets from a list of spectra files.
   


    Args:
        spectrafiles : list of input spectra files, or string glob to match

    Options:
        targetids : list of target ids. If set, only those target spectra will be read.
        spectrum_class :  The spectrum_class argument is needed to use the same read_spectra
        routine for the two parallelism approaches for redrock. The multiprocessing version
        uses a shared memory at the spectrum class initialization, see
        the redrock.dataobj.MultiprocessingSharedSpectrum class, whereas the MPI version
        implements the shared memory after all spectra have been read by the root process,
        and so the MPI version used another more simple spectrum class (see redrock.dataobj.SimpleSpectrum).
    
    Returns tuple of (targets, meta) where
        targets is a list of Target objects and
        meta is a Table of metadata (currently only BRICKNAME)
    '''
    if isinstance(spectrafiles, basestring):
        import glob
        spectrafiles = glob.glob(spectrafiles)

    assert len(spectrafiles) > 0

    input_spectra = list()
    input_targetids = set()

    #- Ignore warnings about zdc2 bricks lacking bricknames in header
    for infile in spectrafiles:
        sp = desispec.io.read_spectra(infile)
        if hasattr(sp, 'fmap'):
            sp.fibermap = sp.fmap   #- for future compatibility
        input_spectra.append(sp)
        input_targetids.update(sp.fibermap['TARGETID'])

    if targetids is None:
        targetids = input_targetids

    targets = list()
    bricknames = list()
    for targetid in targetids:
        spectra = list()
        for sp in input_spectra:
            ii = (sp.fibermap['TARGETID'] == targetid)
            if np.count_nonzero(ii) == 0:
                continue
            if 'BRICKNAME' in sp.fibermap.dtype.names:
                brickname = sp.fibermap['BRICKNAME'][ii][0]
            else:
                brickname = 'unknown'
            for x in sp.bands:          #- typically 'b', 'r', 'z'
                wave = sp.wave[x]                
                flux = sp.flux[x][ii]
                ivar = sp.ivar[x][ii]
                Rdata = sp.resolution_data[x][ii]

                for i in range(flux.shape[0]):
                    if np.all(flux[i] == 0):
                        # print('WARNING: Skipping spectrum {} of target {} on brick {} with flux=0'.format(i, targetid, brick.brickname))
                        continue

                    if np.all(ivar[i] == 0):
                        # print('WARNING: Skipping spectrum {} of target {} on brick {} with ivar=0'.format(i, targetid, brick.brickname))
                        continue

                    R = Resolution(Rdata[i])
                    spectra.append(spectrum_class(wave, flux[i], ivar[i], R))

        bricknames.append(brickname)
        #- end of for targetid in targetids loop

        if len(spectra) > 0:
            targets.append(Target(targetid, spectra))
        else:
            print('ERROR: Target {} on {} has no good spectra'.format(targetid, os.path.basename(brickfiles[0])))

    #- Create a metadata table in case we might want to add other columns
    #- in the future
    assert len(bricknames) == len(targets)
    dtype = [('BRICKNAME', 'S8'),]
    meta = np.zeros(len(bricknames), dtype=dtype)
    meta['BRICKNAME'] = bricknames

    return targets, meta


def read_bricks(brickfiles, trueflux=False, targetids=None, spectrum_class=SimpleSpectrum):
    '''
    Read targets from a list of brickfiles

    Args:
        brickfiles : list of input brick files, or string glob to match
    
    Options:
        targetids : list of target ids. If set, only those target spectra will be read.
        spectrum_class :  The spectrum_class argument is needed to use the same read_spectra
        routine for the two parallelism approaches for redrock. The multiprocessing version
        uses a shared memory at the spectrum class initialization, see
        the redrock.dataobj.MultiprocessingSharedSpectrum class, whereas the MPI version
        implements the shared memory after all spectra have been read by the root process,
        and so the MPI version used another more simple spectrum class (see redrock.dataobj.SimpleSpectrum).
    
    Returns list of Target objects

    Note: these don't actually have to be bricks anymore; they are read via
        desispec.io.read_frame()
    '''
    if isinstance(brickfiles, basestring):
        import glob
        brickfiles = glob.glob(brickfiles)

    assert len(brickfiles) > 0

    bricks = list()
    brick_targetids = set()

    #- Ignore warnings about zdc2 bricks lacking bricknames in header
    for infile in brickfiles:
        b = desispec.io.read_frame(infile)
        bricks.append(b)
        brick_targetids.update(b.fibermap['TARGETID'])

    if targetids is None:
        targetids = brick_targetids

    targets = list()
    bricknames = list()
    for targetid in targetids:
        spectra = list()
        for brick in bricks:
            wave = brick.wave
            ii = (brick.fibermap['TARGETID'] == targetid)
            if np.count_nonzero(ii) == 0:
                continue

            if 'BRICKNAME' in brick.fibermap.dtype.names:
                brickname = brick.fibermap['BRICKNAME'][ii][0]
            else:
                brickname = 'unknown'
            flux = brick.flux[ii]
            ivar = brick.ivar[ii]
            Rdata = brick.resolution_data[ii]

            #- work around desispec.io.Brick returning 32-bit non-native endian
            # flux = flux.astype(float)
            # ivar = ivar.astype(float)
            # Rdata = Rdata.astype(float)

            for i in range(flux.shape[0]):
                if np.all(flux[i] == 0):
                    # print('WARNING: Skipping spectrum {} of target {} on brick {} with flux=0'.format(i, targetid, brick.brickname))
                    continue

                if np.all(ivar[i] == 0):
                    # print('WARNING: Skipping spectrum {} of target {} on brick {} with ivar=0'.format(i, targetid, brick.brickname))
                    continue

                R = Resolution(Rdata[i])
                spectra.append(spectrum_class(wave, flux[i], ivar[i], R))

        #- end of for targetid in targetids loop

        if len(spectra) > 0:
            bricknames.append(brickname)
            targets.append(Target(targetid, spectra))
        else:
            print('ERROR: Target {} on {} has no good spectra'.format(targetid, os.path.basename(brickfiles[0])))

    #- Create a metadata table in case we might want to add other columns
    #- in the future
    assert len(bricknames) == len(targets)
    dtype = [('BRICKNAME', 'S8'),]
    meta = np.zeros(len(bricknames), dtype=dtype)
    meta['BRICKNAME'] = bricknames

    return targets, meta


def rrdesi(options=None, comm=None):
    import optparse
    from astropy.io import fits
    import time

    # Note, in the pure multiprocessing case (comm == None), "rank"
    # will always be set to zero, which is fine since we are outside
    # any areas using multiprocessing and this is just used to control
    # program flow.
    rank = 0
    nproc = 1
    if comm is not None:
        rank = comm.rank
        nproc = comm.size

    start_time = time.time()
    pid = os.getpid()
    
    parser = optparse.OptionParser(usage = "%prog [options] spectra1 spectra2...")
    parser.add_option("-t", "--templates", type="string",  help="template file or directory")
    parser.add_option("-o", "--output", type="string",  help="output file")
    parser.add_option("--zbest", type="string",  help="output zbest fits file")
    parser.add_option("-n", "--ntargets", type=int,  help="number of targets to process")
    parser.add_option("--mintarget", type=int,  help="first target to include", default=0)
    parser.add_option("--ncpu", type=int,  help="number of cpu cores for multiprocessing", default=None)
    parser.add_option("--debug", help="debug with ipython", action="store_true")
    ### parser.add_option("--coadd", help="use coadd instead of individual spectra", action="store_true")
    parser.add_option("--allspec", help="use individual spectra instead of coadd", action="store_true")

    if options is None:
        opts, infiles = parser.parse_args()
    else:
        opts, infiles = parser.parse_args(options)

    if (opts.output is None) and (opts.zbest is None):
        print('ERROR: --output or --zbest required')
        sys.exit(1)

    if len(infiles) == 0:
        print('ERROR: must provide input spectra/brick files')
        sys.exit(1)

<<<<<<< HEAD
    try:
        targets, meta = read_spectra(infiles)
    except RuntimeError:
        targets, meta = read_bricks(infiles)

    if not opts.allspec:
        for t in targets:
            t.do_coadd()

    if opts.ntargets is not None:
        targets = targets[opts.mintarget:opts.mintarget+opts.ntargets]
        meta = meta[opts.mintarget:opts.mintarget+opts.ntargets]

    print('INFO: fitting {} targets'.format(len(targets)))
=======
    templates = None
    targets   = None
    meta      = None
    if rank == 0:
        t0 = time.time()
        print('INFO: reading targets')
        sys.stdout.flush()
        
        try:
            targets, meta = read_spectra(infiles,spectrum_class=SimpleSpectrum)
        except RuntimeError:
            targets, meta = read_bricks(infiles,spectrum_class=SimpleSpectrum)
            
        if not opts.allspec:
            for t in targets:
                t._all_spectra = t.spectra
                t.spectra = t.coadd

        if opts.ntargets is not None:
            targets = targets[opts.mintarget:opts.mintarget+opts.ntargets]
            meta = meta[opts.mintarget:opts.mintarget+opts.ntargets]
        
        print('INFO: reading templates')
        sys.stdout.flush()
        
        templates = io.read_templates(opts.templates)

        dt = time.time() - t0
        # print('DEBUG: PID {} read targets and templates in {:.1f} seconds'.format(pid,dt))
        sys.stdout.flush()
        
    # all processes get a copy of the templates from rank 0
    if comm is not None:
        templates = comm.bcast(templates, root=0)

    # Call zfind differently depending on our type of parallelism.

    if comm is not None:
        # Use MPI
        with MPISharedTargets(targets, comm) as shared_targets:
            zscan, zfit = zfind(shared_targets.targets, templates, 
                ncpu=None, comm=comm)
    else:
        # Use pure multiprocessing
        zscan, zfit = zfind(targets, templates, ncpu=opts.ncpu)
    
    if rank == 0:
        if opts.output:
            print('INFO: writing {}'.format(opts.output))
            io.write_zscan(opts.output, zscan, zfit, clobber=True)
>>>>>>> 3786bb84

        if opts.zbest:
            zbest = zfit[zfit['znum'] == 0]

            #- Remove extra columns not needed for zbest
            zbest.remove_columns(['zz', 'zzchi2', 'znum'])

            #- Change to upper case like DESI
            for colname in zbest.colnames:
                if colname.islower():
                    zbest.rename_column(colname, colname.upper())

            #- Add brickname column
            zbest['BRICKNAME'] = meta['BRICKNAME']

            print('INFO: writing {}'.format(opts.zbest))
            write_zbest(opts.zbest, zbest)

    run_time = time.time() - start_time
    
    if comm is None or comm.rank == 0:
        print('INFO: finished {} in {:.1f} seconds'.format(os.path.basename(infiles[0]), run_time))
    
    if opts.debug:
        if comm is not None:
            print('INFO: ignoring ipython debugging when using MPI')
        else:
            import IPython
            IPython.embed()

    return


<|MERGE_RESOLUTION|>--- conflicted
+++ resolved
@@ -261,22 +261,6 @@
         print('ERROR: must provide input spectra/brick files')
         sys.exit(1)
 
-<<<<<<< HEAD
-    try:
-        targets, meta = read_spectra(infiles)
-    except RuntimeError:
-        targets, meta = read_bricks(infiles)
-
-    if not opts.allspec:
-        for t in targets:
-            t.do_coadd()
-
-    if opts.ntargets is not None:
-        targets = targets[opts.mintarget:opts.mintarget+opts.ntargets]
-        meta = meta[opts.mintarget:opts.mintarget+opts.ntargets]
-
-    print('INFO: fitting {} targets'.format(len(targets)))
-=======
     templates = None
     targets   = None
     meta      = None
@@ -327,7 +311,6 @@
         if opts.output:
             print('INFO: writing {}'.format(opts.output))
             io.write_zscan(opts.output, zscan, zfit, clobber=True)
->>>>>>> 3786bb84
 
         if opts.zbest:
             zbest = zfit[zfit['znum'] == 0]
